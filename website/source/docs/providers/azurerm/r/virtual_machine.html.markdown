---
layout: "azurerm"
page_title: "Azure Resource Manager: azurerm_virtual_machine"
sidebar_current: "docs-azurerm-resource-virtual-machine"
description: |-
  Create a Virtual Machine.
---

# azurerm\_virtual\_machine

Create a virtual machine.

## Example Usage (Unmanaged Disks)

```hcl
resource "azurerm_resource_group" "test" {
  name     = "acctestrg"
  location = "West US"
}

resource "azurerm_virtual_network" "test" {
  name                = "acctvn"
  address_space       = ["10.0.0.0/16"]
  location            = "West US"
  resource_group_name = "${azurerm_resource_group.test.name}"
}

resource "azurerm_subnet" "test" {
  name                 = "acctsub"
  resource_group_name  = "${azurerm_resource_group.test.name}"
  virtual_network_name = "${azurerm_virtual_network.test.name}"
  address_prefix       = "10.0.2.0/24"
}

resource "azurerm_network_interface" "test" {
  name                = "acctni"
  location            = "West US"
  resource_group_name = "${azurerm_resource_group.test.name}"

  ip_configuration {
    name                          = "testconfiguration1"
    subnet_id                     = "${azurerm_subnet.test.id}"
    private_ip_address_allocation = "dynamic"
  }
}

resource "azurerm_storage_account" "test" {
  name                = "accsa"
  resource_group_name = "${azurerm_resource_group.test.name}"
  location            = "westus"
  account_type        = "Standard_LRS"

  tags {
    environment = "staging"
  }
}

resource "azurerm_storage_container" "test" {
  name                  = "vhds"
  resource_group_name   = "${azurerm_resource_group.test.name}"
  storage_account_name  = "${azurerm_storage_account.test.name}"
  container_access_type = "private"
}

resource "azurerm_virtual_machine" "test" {
  name                  = "acctvm"
  location              = "West US"
  resource_group_name   = "${azurerm_resource_group.test.name}"
  network_interface_ids = ["${azurerm_network_interface.test.id}"]
  vm_size               = "Standard_A0"

  storage_image_reference {
    publisher = "Canonical"
    offer     = "UbuntuServer"
    sku       = "14.04.2-LTS"
    version   = "latest"
  }

  storage_os_disk {
    name          = "myosdisk1"
    vhd_uri       = "${azurerm_storage_account.test.primary_blob_endpoint}${azurerm_storage_container.test.name}/myosdisk1.vhd"
    caching       = "ReadWrite"
    create_option = "FromImage"
  }

  os_profile {
    computer_name  = "hostname"
    admin_username = "testadmin"
    admin_password = "Password1234!"
  }

  os_profile_linux_config {
    disable_password_authentication = false
  }

  tags {
    environment = "staging"
  }
}
```

## Example Usage With Additional Empty Data Disk (Unmanaged Disks)

```hcl
resource "azurerm_resource_group" "test" {
  name     = "acctestrg"
  location = "West US"
}

resource "azurerm_virtual_network" "test" {
  name                = "acctvn"
  address_space       = ["10.0.0.0/16"]
  location            = "West US"
  resource_group_name = "${azurerm_resource_group.test.name}"
}

resource "azurerm_subnet" "test" {
  name                 = "acctsub"
  resource_group_name  = "${azurerm_resource_group.test.name}"
  virtual_network_name = "${azurerm_virtual_network.test.name}"
  address_prefix       = "10.0.2.0/24"
}

resource "azurerm_network_interface" "test" {
  name                = "acctni"
  location            = "West US"
  resource_group_name = "${azurerm_resource_group.test.name}"

  ip_configuration {
    name                          = "testconfiguration1"
    subnet_id                     = "${azurerm_subnet.test.id}"
    private_ip_address_allocation = "dynamic"
  }
}

resource "azurerm_storage_account" "test" {
  name                = "accsa"
  resource_group_name = "${azurerm_resource_group.test.name}"
  location            = "westus"
  account_type        = "Standard_LRS"

  tags {
    environment = "staging"
  }
}

resource "azurerm_storage_container" "test" {
  name                  = "vhds"
  resource_group_name   = "${azurerm_resource_group.test.name}"
  storage_account_name  = "${azurerm_storage_account.test.name}"
  container_access_type = "private"
}

resource "azurerm_virtual_machine" "test" {
  name                  = "acctvm"
  location              = "West US"
  resource_group_name   = "${azurerm_resource_group.test.name}"
  network_interface_ids = ["${azurerm_network_interface.test.id}"]
  vm_size               = "Standard_A0"

  storage_image_reference {
    publisher = "Canonical"
    offer     = "UbuntuServer"
    sku       = "14.04.2-LTS"
    version   = "latest"
  }

  storage_os_disk {
    name          = "myosdisk1"
    vhd_uri       = "${azurerm_storage_account.test.primary_blob_endpoint}${azurerm_storage_container.test.name}/myosdisk1.vhd"
    caching       = "ReadWrite"
    create_option = "FromImage"
  }

  storage_data_disk {
    name          = "datadisk0"
    vhd_uri       = "${azurerm_storage_account.test.primary_blob_endpoint}${azurerm_storage_container.test.name}/datadisk0.vhd"
    disk_size_gb  = "1023"
    create_option = "Empty"
    lun           = 0
  }

  os_profile {
    computer_name  = "hostname"
    admin_username = "testadmin"
    admin_password = "Password1234!"
  }

  os_profile_linux_config {
    disable_password_authentication = false
  }

  tags {
    environment = "staging"
  }
}
```

## Example Usage (Managed Disks)

```hcl
resource "azurerm_resource_group" "test" {
  name     = "acctestrg"
  location = "West US 2"
}

resource "azurerm_virtual_network" "test" {
  name                = "acctvn"
  address_space       = ["10.0.0.0/16"]
  location            = "West US 2"
  resource_group_name = "${azurerm_resource_group.test.name}"
}

resource "azurerm_subnet" "test" {
  name                 = "acctsub"
  resource_group_name  = "${azurerm_resource_group.test.name}"
  virtual_network_name = "${azurerm_virtual_network.test.name}"
  address_prefix       = "10.0.2.0/24"
}

resource "azurerm_network_interface" "test" {
  name                = "acctni"
  location            = "West US 2"
  resource_group_name = "${azurerm_resource_group.test.name}"

  ip_configuration {
    name                          = "testconfiguration1"
    subnet_id                     = "${azurerm_subnet.test.id}"
    private_ip_address_allocation = "dynamic"
  }
}

resource "azurerm_managed_disk" "test" {
  name                 = "datadisk_existing"
  location             = "West US 2"
  resource_group_name  = "${azurerm_resource_group.test.name}"
  storage_account_type = "Standard_LRS"
  create_option        = "Empty"
  disk_size_gb         = "1023"
}

resource "azurerm_virtual_machine" "test" {
  name                  = "acctvm"
  location              = "West US 2"
  resource_group_name   = "${azurerm_resource_group.test.name}"
  network_interface_ids = ["${azurerm_network_interface.test.id}"]
  vm_size               = "Standard_DS1_v2"

  storage_image_reference {
    publisher = "Canonical"
    offer     = "UbuntuServer"
    sku       = "14.04.2-LTS"
    version   = "latest"
  }

  storage_os_disk {
    name              = "myosdisk1"
    caching           = "ReadWrite"
    create_option     = "FromImage"
    managed_disk_type = "Standard_LRS"
  }

  storage_data_disk {
    name              = "datadisk_new"
    managed_disk_type = "Standard_LRS"
    create_option     = "Empty"
    lun               = 0
    disk_size_gb      = "1023"
  }

  storage_data_disk {
    name            = "${azurerm_managed_disk.test.name}"
    managed_disk_id = "${azurerm_managed_disk.test.id}"
    create_option   = "Attach"
    lun             = 1
    disk_size_gb    = "${azurerm_managed_disk.test.disk_size_gb}"
  }

  os_profile {
    computer_name  = "hostname"
    admin_username = "testadmin"
    admin_password = "Password1234!"
  }

  os_profile_linux_config {
    disable_password_authentication = false
  }

  tags {
    environment = "staging"
  }
}
```

## Argument Reference

The following arguments are supported:

* `name` - (Required) Specifies the name of the virtual machine resource. Changing this forces a
    new resource to be created.
* `resource_group_name` - (Required) The name of the resource group in which to
    create the virtual machine.
* `location` - (Required) Specifies the supported Azure location where the resource exists. Changing this forces a new resource to be created.
* `plan` - (Optional) A plan block as documented below.
* `availability_set_id` - (Optional) The Id of the Availability Set in which to create the virtual machine
* `boot_diagnostics` - (Optional) A boot diagnostics profile block as referenced below.
* `vm_size` - (Required) Specifies the [size of the virtual machine](https://azure.microsoft.com/en-us/documentation/articles/virtual-machines-size-specs/).
* `storage_image_reference` - (Optional) A Storage Image Reference block as documented below.
* `storage_os_disk` - (Required) A Storage OS Disk block as referenced below.
* `delete_os_disk_on_termination` - (Optional) Flag to enable deletion of the OS disk VHD blob or managed disk when the VM is deleted, defaults to `false`
* `storage_data_disk` - (Optional) A list of Storage Data disk blocks as referenced below.
<<<<<<< HEAD
* `delete_data_disks_on_termination` - (Optional) Flag to enable deletion of Storage Disk VHD blobs when the VM is deleted, defaults to `false`
* `os_profile` - (Optional) An OS Profile block as documented below.

~> **Note:** os_profile is required if create_option is FromImage on storage_os_disk.

=======
* `delete_data_disks_on_termination` - (Optional) Flag to enable deletion of storage data disk VHD blobs or managed disks when the VM is deleted, defaults to `false`
* `os_profile` - (Required) An OS Profile block as documented below.
>>>>>>> 08c672ca
* `license_type` - (Optional, when a windows machine) Specifies the Windows OS license type. The only allowable value, if supplied, is `Windows_Server`.
* `os_profile_windows_config` - (Required, when a windows machine) A Windows config block as documented below.
* `os_profile_linux_config` - (Required, when a linux machine) A Linux config block as documented below.
* `os_profile_secrets` - (Optional) A collection of Secret blocks as documented below.
* `network_interface_ids` - (Required) Specifies the list of resource IDs for the network interfaces associated with the virtual machine.
* `primary_network_interface_id` - (Optional) Specifies the resource ID for the primary network interface associated with the virtual machine.
* `tags` - (Optional) A mapping of tags to assign to the resource.

For more information on the different example configurations, please check out the [azure documentation](https://msdn.microsoft.com/en-us/library/mt163591.aspx#Anchor_2)

`Plan` supports the following:

* `name` - (Required) Specifies the name of the image from the marketplace.
* `publisher` - (Optional) Specifies the publisher of the image.
* `product` - (Optional) Specifies the product of the image from the marketplace.

`boot_diagnostics` supports the following:

* `enabled`: (Required) Whether to enable boot diagnostics for the virtual machine.
* `storage_uri`: (Required) Blob endpoint for the storage account to hold the virtual machine's diagnostic files. This must be the root of a storage account, and not a storage container.

`storage_image_reference` supports the following:

* `publisher` - (Required) Specifies the publisher of the image used to create the virtual machine. Changing this forces a new resource to be created.
* `offer` - (Required) Specifies the offer of the image used to create the virtual machine. Changing this forces a new resource to be created.
* `sku` - (Required) Specifies the SKU of the image used to create the virtual machine. Changing this forces a new resource to be created.
* `version` - (Optional) Specifies the version of the image used to create the virtual machine. Changing this forces a new resource to be created.

`storage_os_disk` supports the following:

* `name` - (Required) Specifies the disk name.
* `vhd_uri` - (Optional) Specifies the vhd uri. Changing this forces a new resource to be created. Cannot be used with managed disks.
* `managed_disk_type` - (Optional) Specifies the type of managed disk to create. Value you must be either `Standard_LRS` or `Premium_LRS`. Cannot be used when `vhd_uri` is specified.
* `managed_disk_id` - (Optional) Specifies an existing managed disk to use by id. Can only be used when `create_option` is `Attach`. Cannot be used when `vhd_uri` is specified.
* `create_option` - (Required) Specifies how the virtual machine should be created. Possible values are `Attach` (managed disks only) and `FromImage`.
* `caching` - (Optional) Specifies the caching requirements.
* `image_uri` - (Optional) Specifies the image_uri in the form publisherName:offer:skus:version. `image_uri` can also specify the [VHD uri](https://azure.microsoft.com/en-us/documentation/articles/virtual-machines-linux-cli-deploy-templates/#create-a-custom-vm-image) of a custom VM image to clone. When cloning a custom disk image the `os_type` documented below becomes required.
* `os_type` - (Optional) Specifies the operating system Type, valid values are windows, linux.
* `disk_size_gb` - (Optional) Specifies the size of the os disk in gigabytes.

`storage_data_disk` supports the following:

* `name` - (Required) Specifies the name of the data disk.
* `vhd_uri` - (Optional) Specifies the uri of the location in storage where the vhd for the virtual machine should be placed. Cannot be used with managed disks.
* `managed_disk_type` - (Optional) Specifies the type of managed disk to create. Value you must be either `Standard_LRS` or `Premium_LRS`. Cannot be used when `vhd_uri` is specified.
* `managed_disk_id` - (Optional) Specifies an existing managed disk to use by id. Can only be used when `create_option` is `Attach`. Cannot be used when `vhd_uri` is specified.
* `create_option` - (Required) Specifies how the data disk should be created. Possible values are `Attach`, `FromImage` and `Empty`.
* `disk_size_gb` - (Required) Specifies the size of the data disk in gigabytes.
* `caching` - (Optional) Specifies the caching requirements.
* `lun` - (Required) Specifies the logical unit number of the data disk.

`os_profile` supports the following:

* `computer_name` - (Required) Specifies the name of the virtual machine.
* `admin_username` - (Required) Specifies the name of the administrator account.
* `admin_password` - (Required) Specifies the password of the administrator account.
* `custom_data` - (Optional) Specifies custom data to supply to the machine. On linux-based systems, this can be used as a cloud-init script. On other systems, this will be copied as a file on disk. Internally, Terraform will base64 encode this value before sending it to the API. The maximum length of the binary array is 65535 bytes.

~> **NOTE:** `admin_password` must be between 6-72 characters long and must satisfy at least 3 of password complexity requirements from the following:
1. Contains an uppercase character
2. Contains a lowercase character
3. Contains a numeric digit
4. Contains a special character

`os_profile_windows_config` supports the following:

* `provision_vm_agent` - (Optional)
* `enable_automatic_upgrades` - (Optional)
* `winrm` - (Optional) A collection of WinRM configuration blocks as documented below.
* `additional_unattend_config` - (Optional) An Additional Unattended Config block as documented below.

`winrm` supports the following:

* `protocol` - (Required) Specifies the protocol of listener
* `certificate_url` - (Optional) Specifies URL of the certificate with which new Virtual Machines is provisioned.

`additional_unattend_config` supports the following:

* `pass` - (Required) Specifies the name of the pass that the content applies to. The only allowable value is `oobeSystem`.
* `component` - (Required) Specifies the name of the component to configure with the added content. The only allowable value is `Microsoft-Windows-Shell-Setup`.
* `setting_name` - (Required) Specifies the name of the setting to which the content applies. Possible values are: `FirstLogonCommands` and `AutoLogon`.
* `content` - (Optional) Specifies the base-64 encoded XML formatted content that is added to the unattend.xml file for the specified path and component.

`os_profile_linux_config` supports the following:

* `disable_password_authentication` - (Required) Specifies whether password authentication should be disabled.
* `ssh_keys` - (Optional) Specifies a collection of `path` and `key_data` to be placed on the virtual machine.

~> **Note:** Please note that the only allowed `path` is `/home/<username>/.ssh/authorized_keys` due to a limitation of Azure.

`os_profile_secrets` supports the following:

* `source_vault_id` - (Required) Specifies the key vault to use.
* `vault_certificates` - (Required) A collection of Vault Certificates as documented below

`vault_certificates` support the following:

* `certificate_url` - (Required) Specifies the URI of the key vault secrets in the format of `https://<vaultEndpoint>/secrets/<secretName>/<secretVersion>`. Stored secret is the Base64 encoding of a JSON Object that which is encoded in UTF-8 of which the contents need to be

```json
{ 
  "data":"<Base64-encoded-certificate>", 
  "dataType":"pfx",
  "password":"<pfx-file-password>" 
}
```

* `certificate_store` - (Required, on windows machines) Specifies the certificate store on the Virtual Machine where the certificate should be added to.

## Attributes Reference

The following attributes are exported:

* `id` - The virtual machine ID.

## Import

Virtual Machines can be imported using the `resource id`, e.g.

```hcl
terraform import azurerm_virtual_machine.test /subscriptions/00000000-0000-0000-0000-000000000000/resourceGroups/mygroup1/providers/microsoft.compute/virtualMachines/machine1
```<|MERGE_RESOLUTION|>--- conflicted
+++ resolved
@@ -309,16 +309,11 @@
 * `storage_os_disk` - (Required) A Storage OS Disk block as referenced below.
 * `delete_os_disk_on_termination` - (Optional) Flag to enable deletion of the OS disk VHD blob or managed disk when the VM is deleted, defaults to `false`
 * `storage_data_disk` - (Optional) A list of Storage Data disk blocks as referenced below.
-<<<<<<< HEAD
-* `delete_data_disks_on_termination` - (Optional) Flag to enable deletion of Storage Disk VHD blobs when the VM is deleted, defaults to `false`
+* `delete_data_disks_on_termination` - (Optional) Flag to enable deletion of storage data disk VHD blobs or managed disks when the VM is deleted, defaults to `false`
 * `os_profile` - (Optional) An OS Profile block as documented below.
 
-~> **Note:** os_profile is required if create_option is FromImage on storage_os_disk.
-
-=======
-* `delete_data_disks_on_termination` - (Optional) Flag to enable deletion of storage data disk VHD blobs or managed disks when the VM is deleted, defaults to `false`
-* `os_profile` - (Required) An OS Profile block as documented below.
->>>>>>> 08c672ca
+~> **Note:** `os_profile` is required if create_option is FromImage on storage_os_disk.
+
 * `license_type` - (Optional, when a windows machine) Specifies the Windows OS license type. The only allowable value, if supplied, is `Windows_Server`.
 * `os_profile_windows_config` - (Required, when a windows machine) A Windows config block as documented below.
 * `os_profile_linux_config` - (Required, when a linux machine) A Linux config block as documented below.
